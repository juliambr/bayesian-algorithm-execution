import numpy as np
from typing import List


class Vertex:
    def __init__(self, index: int, position: np.array, neighbors=None):
        self.index = index
        self.position = position
        self.neighbors = [] if neighbors is None else neighbors

    def __repr__(self):
        return f"({self.index}, {[n.index for n in self.neighbors]})"

    def __lt__(self, other):
        return self.position[0] < other.position[0]


def make_vertices(positions: np.array, has_edge: np.array):
    n = positions.shape[0]
    vertices = [Vertex(i, p) for i, p in enumerate(positions)]
    for i in range(n):
        for j in range(i + 1, n):
            if has_edge[i, j]:
                vertices[i].neighbors.append(vertices[j])
                vertices[j].neighbors.append(vertices[i])
    return vertices


def make_edges(vertices: List[Vertex]):
    edges = []
    for v in vertices:
        for n in v.neighbors:
            edges.append((v.position, n.position))
    return edges


def farthest_pair(vertices: List[Vertex], distance_func):
    n = len(vertices)
    max_dist = -float("inf")
    pair = (None, None)
    for i in range(n):
        for j in range(i + 1, n):
            dist = distance_func(vertices[i], vertices[j])
            if dist > max_dist:
                pair = vertices[i], vertices[j]
                max_dist = dist
    return pair


def backtrack(goal: Vertex):
    v = goal
    path = [v]
    while hasattr(v, "prev") and v.prev is not None:
        path.append(v.prev)
        v = v.prev
    return path[::-1]


def backtrack_indices(goal: int, prev: List[int]):
    v = goal
    path = [v]
    while prev[v] is not None:
        path.append(prev[v])
        v = prev[v]
    return path[::-1]


def valid_path(path: List[Vertex]):
    for i in range(1, len(path)):
        if path[i] not in path[i - 1].neighbors:
            return False
    return True


def edges_of_path(path: List[Vertex]):
    assert valid_path(path)
    edges = []
    for i in range(len(path) - 1):
        edges.append((path[i].position, path[i + 1].position))
    return edges


def cost_of_path(path: List[Vertex], distance_func):
    assert valid_path(path)
    cost = 0
    for i in range(len(path) - 1):
        cost += distance_func(path[i], path[i + 1])
    return cost


def positions_of_path(path):
    positions = [v.position for v in path]
    return np.stack(positions)


def make_grid(grid_size, x1_lims=(-1, 1), x2_lims=(-1, 1)):
    x1, x2 = np.meshgrid(
        np.linspace(*x1_lims, grid_size), np.linspace(*x2_lims, grid_size)
    )
    positions = np.stack([x1.flatten(), x2.flatten()], axis=-1)
    n = len(positions)

    has_edge = [[False for _ in range(n)] for _ in range(n)]
    for i in range(n):
        for j in range(i + 1, n):
            if (abs(i - j) == 1) and (
                j % grid_size != 0
            ):  # neighbors cardinal directions
                has_edge[i][j] = True
            elif abs(i - j) == grid_size:  # vertices on the edge of grid
                has_edge[i][j] = True
            elif (abs(j - i) == grid_size + 1) and (j % grid_size != 0):  # diagonals
                has_edge[i][j] = True
            elif (abs(j - i) == grid_size - 1) and (i % grid_size != 0):  # diagonals
                has_edge[i][j] = True
            else:
                has_edge[i][j] = False
    has_edge = np.array(has_edge)

    vertices = make_vertices(positions, has_edge)
    edges = make_edges(vertices)

    return positions, vertices, edges


<<<<<<< HEAD
def shoelace(vertices: List[np.array]):
    """Computes the shoelace algorithm on `vertices`
    Assumes that `vertices` contains the vertices of a 2D polygon.
    Here we take the absolute value of the result to be independent of
    chirality (i.e. counter-clockwise vs clockwise).

    See https://en.wikipedia.org/wiki/Shoelace_formula for more details
    """
    assert all(v.ndim == 1 for v in vertices)
    positions = np.stack(vertices)
    x, y = positions[:, 0], positions[:, 1]
    return np.abs(np.sum(x * np.roll(y, 1) - np.roll(x, 1) * y)) / 2


def area_of_polygons(path1: List[Vertex], path2: List[Vertex]):
    """Computes the area of the polygons created by the area between two paths
    from the same start and end node on a graph embedded in R^2.

    We first find each polygon and then find each of the area using the shoelace algorithm.

    Some polygons will have vertices listed clockwise and some will have vertices listed counterclockwise
    """
    assert len(path1) > 0 and len(path2) > 0
    assert all(v.position.ndim == 1 for v in path1)
    assert all(v.position.ndim == 1 for v in path2)
    assert path1[0].index == path2[0].index
    assert path1[-1].index == path2[-1].index

    # find intersections in quadratic time
    intersections = [
        (i, j)
        for i, u in enumerate(path1)
        for j, v in enumerate(path2)
        if v.index == u.index
    ]
    polygons = []
    for k in range(len(intersections) - 1):
        i, j = intersections[k]
        i_, j_ = intersections[k + 1]
        polygon = path1[i:i_] + path2[j_:j:-1]
        polygons.append(polygon)

    area = sum(shoelace([v.position for v in polygon]) for polygon in polygons)
    return area
=======
def jaccard_similarity(list1, list2):
    """Return jaccard similarity between two sets."""
    s1 = set(list1)
    s2 = set(list2)
    jac_sim = float(len(s1.intersection(s2)) / len(s1.union(s2)))
    return jac_sim
>>>>>>> 0eccce6c
<|MERGE_RESOLUTION|>--- conflicted
+++ resolved
@@ -123,7 +123,6 @@
     return positions, vertices, edges
 
 
-<<<<<<< HEAD
 def shoelace(vertices: List[np.array]):
     """Computes the shoelace algorithm on `vertices`
     Assumes that `vertices` contains the vertices of a 2D polygon.
@@ -168,11 +167,11 @@
 
     area = sum(shoelace([v.position for v in polygon]) for polygon in polygons)
     return area
-=======
+
+
 def jaccard_similarity(list1, list2):
     """Return jaccard similarity between two sets."""
     s1 = set(list1)
     s2 = set(list2)
     jac_sim = float(len(s1.intersection(s2)) / len(s1.union(s2)))
-    return jac_sim
->>>>>>> 0eccce6c
+    return jac_sim